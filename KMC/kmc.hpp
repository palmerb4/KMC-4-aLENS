--- conflicted
+++ resolved
@@ -261,19 +261,8 @@
         LUCalcTotProbsSD(rods, spheres, boundID, bindFactors);
     }
 
-<<<<<<< HEAD
-    // Overload with empty spheres vector
-    void LUCalcTotProbsSD(const std::vector<const TRod *> &rods,
-                          const std::vector<int> &uniqueFlagJ,
-                          const int boundID,
-                          const std::vector<double> &bindFactors) {
-        std::vector<const TSphere *> spheres;
-        LUCalcTotProbsSD(rods, spheres, uniqueFlagJ, boundID, bindFactors);
-    }
-=======
     double LUCalcProbRodSD(const int j_rod, const TRod &rod,
                            const double bindFactor);
->>>>>>> 69478aad
 
     double LUCalcProbSphereSD(const int j_sphere, const TSphere &sphere,
                               const double bindFactor);
